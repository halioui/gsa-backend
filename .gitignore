--- conflicted
+++ resolved
@@ -3,8 +3,5 @@
 .vscode
 local_test
 .venv
-<<<<<<< HEAD
 google
-=======
->>>>>>> 9ca8aa80
 vs02